import uuid
import scipy as sp
import scipy.sparse as sprs
import scipy.spatial as sptl
from openpnm.core import Base, Workspace, ModelsMixin, logging
from openpnm import topotools
from openpnm.utils import HealthDict
logger = logging.getLogger()
ws = Workspace()


class GenericNetwork(Base, ModelsMixin):
    r"""
    GenericNetwork - Base class to construct pore networks

    """
    def __init__(self, project=None, settings={}, **kwargs):
        self.settings.setdefault('prefix', 'net')
        self.settings.update(settings)
        super().__init__(project=project, **kwargs)

        # Initialize adjacency and incidence matrix dictionaries
        self._im = {}
        self._am = {}

    def __setitem__(self, key, value):
        if key == 'throat.conns':
            if sp.shape(value)[1] != 2:
                logger.error('Wrong size for throat conns!')
            else:
                if sp.any(value[:, 0] > value[:, 1]):
                    logger.warning('Converting throat.conns to be upper \
                                    triangular')
                    value = sp.sort(value, axis=1)
        if self.project:
            for item in self.project.geometries().values():
                exclude = {'pore.all', 'throat.all'}
                if key in set(item.keys()).difference(exclude):
                    raise Exception(key+' already exists on '+item.name)
        super().__setitem__(key, value)

    def __getitem__(self, key):
        # Deal with special keys first
        if key.split('.')[-1] == self.name:
            element = key.split('.')[0]
            return self[element+'.all']
        if key.split('.')[-1] == '_id':
            self._gen_ids()
        # Now get values if present, or regenerate them
        vals = self.get(key)
        if vals is None:  # Invoke interleave data
            logger.debug(key + ' not on Network, check on Geometries')
            geoms = self.project.geometries().values()
            vals = self._interleave_data(key, geoms)
        return vals

    def _gen_ids(self):
        if ('pore._id' not in self.keys()):
            logger.info('Generating pore IDs, please wait')
            self['pore._id'] = [str(uuid.uuid4()) for i in self.Ps]
        else:
            IDs = super().__getitem__('pore._id')
            # Missing IDs will be at end of the array...hopefully
            if (IDs[-1] == '') or (len(IDs) == 0):
                inds = sp.where(IDs == '')[0]
                temp = [str(uuid.uuid4()) for i in range(len(inds))]
                IDs[inds] = temp
                self['pore._id'] = IDs
        if ('throat._id' not in self.keys()):
            logger.info('Generating throat IDs, please wait')
            self['throat._id'] = [str(uuid.uuid4()) for i in self.Ts]
        else:
            IDs = super().__getitem__('throat._id')
            # Missing IDs will be at end of the array...hopefully
            if (IDs[-1] == '') or (len(IDs) == 0):
                inds = sp.where(IDs == '')[0]
                temp = [str(uuid.uuid4()) for i in range(len(inds))]
                IDs[inds] = temp
                self['throat._id'] = temp

    def get_adjacency_matrix(self, fmt='coo'):
        r"""
        Returns an adjacency matrix in the specified sparse format, with 1's
        indicating the non-zero values.

        Parameters
        ----------
        fmt : string, optional
            The sparse storage format to return.  Options are:

            **'coo'** : (default) This is the native format of OpenPNM data

            **'lil'** : Enables row-wise slice of the matrix

            **'csr'** : Favored by most linear algebra routines

            **'dok'** : Enables subscript access of locations

        Notes
        -----
        This method will only create the requested matrix in the specified
        format if one is not already saved on the object.  If not present,
        this method will create and return the matrix, as well as store it
        for future use.

        To obtain a matrix with weights other than ones at each non-zero
        location use ``create_adjacency_matrix``.
        """
        # Retrieve existing matrix if available
        if fmt in self._am.keys():
            logger.info('Desired adjacency matrix already present')
            am = self._am[fmt]
        elif self._am.keys():
            logger.info('Desired adjacency matrix not present, converting...')
            am = self._am[list(self._am.keys())[0]]
            tofmt = getattr(am, 'to'+fmt)
            am = tofmt()
            self._am[fmt] = am
        else:
            logger.info('No Adjacency Matrix not present, building...')
            am = self.create_adjacency_matrix(weights=self.Ts, fmt=fmt)
            self._am[fmt] = am
        return am

    def get_incidence_matrix(self, fmt='coo'):
        r"""
        Returns an incidence matrix in the specified sparse format, with 1's
        indicating the non-zero values.

        Parameters
        ----------
        fmt : string, optional
            The sparse storage format to return.  Options are:

            **'coo'** : (default) This is the native format of OpenPNM data

            **'lil'** : Enables row-wise slice of the matrix

            **'csr'** : Favored by most linear algebra routines

            **'dok'** : Enables subscript access of locations

        Notes
        -----
        This method will only create the requested matrix in the specified
        format if one is not already saved on the object.  If not present,
        this method will create and return the matrix, as well as store it
        for future use.

        To obtain a matrix with weights other than ones at each non-zero
        location use ``create_incidence_matrix``.
        """
        if fmt in self._im.keys():
            im = self._im[fmt]
        elif self._im.keys():
            im = self._am[list(self._im.keys())[0]]
            tofmt = getattr(im, 'to'+fmt)
            im = tofmt()
            self._im[fmt] = im
        else:
            im = self.create_incidence_matrix(weights=self.Ts, fmt=fmt)
            self._im[fmt] = im
        return im

    im = property(fget=get_incidence_matrix)

    am = property(fget=get_adjacency_matrix)

    def create_adjacency_matrix(self, weights=None, fmt='coo', triu=False,
                                drop_zeros=False):
        r"""
        Generates a weighted adjacency matrix in the desired sparse format

        Parameters
        ----------
        weights : array_like, optional
            An array containing the throat values to enter into the matrix
            (in graph theory these are known as the 'weights').

            If the array is Nt-long, it implies that the matrix is symmetric,
            so the upper and lower triangular regions are mirror images.  If
            it is 2*Nt-long then it is assumed that the first Nt elements are
            for the upper triangle, and the last Nt element are for the lower
            triangular.

            If omitted, ones are used to create a standard adjacency matrix
            representing connectivity only.

        fmt : string, optional
            The sparse storage format to return.  Options are:

            **'coo'** : (default) This is the native format of OpenPNM data

            **'lil'** : Enables row-wise slice of the matrix

            **'csr'** : Favored by most linear algebra routines

            **'dok'** : Enables subscript access of locations

        triu : boolean (default is ``False``)
            If ``True``, the returned sparse matrix only contains the upper-
            triangular elements.  This argument is ignored if the ``weights``
            array is 2*Nt-long.

        drop_zeros : boolean (default is ``False``)
            If ``True``, applies the ``eliminate_zeros`` method of the sparse
            array to remove all zero locations.

        Returns
        -------
        An adjacency matrix in the specified Scipy sparse format.

        Notes
        -----
        The adjacency matrix is used by OpenPNM for finding the pores
        connected to a give pore or set of pores.  Specifically, an adjacency
        matrix has Np rows and Np columns.  Each row represents a pore,
        containing non-zero values at the locations corresponding to the
        indices of the pores connected to that pore.  The ``weights`` argument
        indicates what value to place at each location, with the default
        being 1's to simply indicate connections. Another useful option is
        throat indices, such that the data values on each row indicate which
        throats are connected to the pore.

        Examples
        --------
        >>> import openpnm as op
        >>> pn = op.network.Cubic(shape=[5, 5, 5])
        >>> weights = sp.rand(pn.num_throats(), ) < 0.5
        >>> am = pn.create_adjacency_matrix(weights=weights, fmt='csr')

        """
        # Check if provided data is valid
        if weights is None:
            weights = sp.ones((self.Nt,), dtype=int)
        elif sp.shape(weights)[0] not in [self.Nt, 2*self.Nt, (self.Nt, 2)]:
            raise Exception('Received weights are of incorrect length')

        # Append row & col to each other, and data to itself
        conn = self['throat.conns']
        row = conn[:, 0]
        col = conn[:, 1]
        if weights.shape == (2*self.Nt,):
            row = sp.append(row, conn[:, 1])
            col = sp.append(col, conn[:, 0])
        elif weights.shape == (self.Nt, 2):
            row = sp.append(row, conn[:, 1])
            col = sp.append(col, conn[:, 0])
            weights = weights.flatten(order='F')
        elif not triu:
            row = sp.append(row, conn[:, 1])
            col = sp.append(col, conn[:, 0])
            weights = sp.append(weights, weights)

        # Generate sparse adjacency matrix in 'coo' format
        temp = sprs.coo_matrix((weights, (row, col)), (self.Np, self.Np))

        if drop_zeros:
            temp.eliminate_zeros()

        # Convert to requested format
        if fmt == 'coo':
            pass  # temp is already in coo format
        elif fmt == 'csr':
            temp = temp.tocsr()
        elif fmt == 'lil':
            temp = temp.tolil()
        elif fmt == 'dok':
            temp = temp.todok()

        return temp

    def create_incidence_matrix(self, weights=None, fmt='coo',
                                drop_zeros=False):
        r"""
        Creates a weighted incidence matrix in the desired sparse format

        Parameters
        ----------
        weights : array_like, optional
            An array containing the throat values to enter into the matrix (In
            graph theory these are known as the 'weights').  If omitted, ones
            are used to create a standard incidence matrix representing
            connectivity only.

        fmt : string, optional
            The sparse storage format to return.  Options are:

            **'coo'** : (default) This is the native format of OpenPNMs data

            **'lil'** : Enables row-wise slice of the matrix

            **'csr'** : Favored by most linear algebra routines

            **'dok'** : Enables subscript access of locations

        drop_zeros : boolean (default is ``False``)
            If ``True``, applies the ``eliminate_zeros`` method of the sparse
            array to remove all zero locations.

        Returns
        -------
        An incidence matrix in the specified sparse format

        Notes
        -----
        The incidence matrix is a cousin to the adjacency matrix, and used by
        OpenPNM for finding the throats connected to a give pore or set of
        pores.  Specifically, an incidence matrix has Np rows and Nt columns,
        and each row represents a pore, containing non-zero values at the
        locations corresponding to the indices of the throats connected to that
        pore.  The ``weights`` argument indicates what value to place at each
        location, with the default being 1's to simply indicate connections.
        Another useful option is throat indices, such that the data values
        on each row indicate which throats are connected to the pore, though
        this is redundant as it is identical to the locations of non-zeros.

        Examples
        --------
        >>> import openpnm as op
        >>> pn = op.network.Cubic(shape=[5, 5, 5])
        >>> weights = sp.rand(pn.num_throats(), ) < 0.5
        >>> im = pn.create_incidence_matrix(weights=weights, fmt='csr')
        """
        # Check if provided data is valid
        if weights is None:
            weights = sp.ones((self.Nt,), dtype=int)
        elif sp.shape(weights)[0] != self.Nt:
            raise Exception('Received dataset of incorrect length')

        conn = self['throat.conns']
        row = conn[:, 0]
        row = sp.append(row, conn[:, 1])
        col = sp.arange(self.Nt)
        col = sp.append(col, col)
        weights = sp.append(weights, weights)

        temp = sprs.coo.coo_matrix((weights, (row, col)), (self.Np, self.Nt))

        if drop_zeros:
            temp.eliminate_zeros()

        # Convert to requested format
        if fmt == 'coo':
            pass  # temp is already in coo format
        elif fmt == 'csr':
            temp = temp.tocsr()
        elif fmt == 'lil':
            temp = temp.tolil()
        elif fmt == 'dok':
            temp = temp.todok()

        return temp

    def find_connected_pores(self, throats=[], flatten=False, mode='union'):
        r"""
        Return a list of pores connected to the given list of throats

        Parameters
        ----------
        throats : array_like
            List of throats numbers

        flatten : boolean, optional
            If flatten is True (default) a 1D array of unique pore numbers
            is returned. If flatten is False each location in the the returned
            array contains a sub-arras of neighboring pores for each input
            throat, in the order they were sent.

        mode : string, optional
            Specifies which neighbors should be returned.  The options are:

            **'union'** : (default) All neighbors of the input pores

            **'intersection'** : Only neighbors shared by all input pores

            **'exclusive_or'** : Only neighbors not shared by any input
            pores

        Returns
        -------
        1D array (if flatten is True) or ndarray of arrays (if flatten is
        False)

        Examples
        --------
        >>> import openpnm as op
        >>> pn = op.network.Cubic(shape=[5, 5, 5])
        >>> pn.find_connected_pores(throats=[0, 1])
        array([[0, 1],
               [1, 2]])
        >>> pn.find_connected_pores(throats=[0, 1], flatten=True)
        array([0, 1, 2])

        Notes
        -----
        This method basically just looks into the pn['throat.conns'] array and
        retrieves the pores for each input throat.  The flatten option merely
        stacks the two columns and eliminate non-unique values.
        """
        Ts = self._parse_indices(throats)
        am = self.get_adjacency_matrix(fmt='coo')
        pores = topotools.find_connected_sites(bonds=Ts, am=am,
                                               flatten=flatten, logic=mode)
        return pores

    def find_connecting_throat(self, P1, P2):
        r"""
        Return the throat number connecting pairs of pores

        Parameters
        ----------
        P1 , P2 : array_like
            The pore numbers whose throats are sought.  These can be vectors
            of pore numbers, but must be the same length

        Returns
        -------
        Returns a list the same length as P1 (and P2) with the each element
        containing the throat number that connects the corresponding pores,
        or `None`` if pores are not connected.

        Notes
        -----
        The returned list can be converted to an ND-array, which will convert
        the ``None`` values to ``nan``.  These can then be found using
        ``scipy.isnan``.

        Examples
        --------
        >>> import openpnm as op
        >>> pn = op.network.Cubic(shape=[5, 5, 5])
        >>> pn.find_connecting_throat([0, 1, 2], [2, 2, 2])
        [None, 1, None]
        """
        am = self.create_adjacency_matrix(weights=self.Ts, fmt='coo')
        sites = sp.vstack((P1, P2)).T
        Ts = topotools.find_connecting_bonds(sites=sites, am=am)
        return Ts

    def find_neighbor_pores(self, pores, mode='union', flatten=True,
                            excl_self=True):
        r"""
        Returns a list of pores neighboring the given pore(s)

        Parameters
        ----------
        pores : array_like
            ID numbers of pores whose neighbors are sought.

        flatten : boolean, optional
            If flatten is True  a 1D array of unique pore ID numbers is
            returned. If flatten is False the returned array contains arrays
            of neighboring pores for each input pore, in the order they were
            sent.

        excl_self : bool
            If this is True (default) then the input pores are not included in
            the returned list.  This option only applies when input pores are
            in fact neighbors to each other, otherwise they are not part of the
            returned list anyway.

        mode : string, optional
            Specifies which neighbors should be returned.  The options are:

            **'union'** : (default) All neighbors of the input pores

            **'intersection'** : Only neighbors shared by all input pores

            **'exclusive_or'** : Only neighbors not shared by any input
            pores

        Returns
        -------
        If ``flatten`` is ``True``, returns a 1D array of pore indices filtered
        according to the specified mode.  If ``flatten`` is ``False``, returns
        a list of lists, where each list contains the neighbors of the
        corresponding input pores.

        Notes
        -----
        If ``flatten`` is ``False``, then ``mode`` and ``excl_self`` are
        ignored.

        Examples
        --------
        >>> import openpnm as op
        >>> pn = op.network.Cubic(shape=[5, 5, 5])
        >>> pn.find_neighbor_pores(pores=[0, 2])
        array([ 1,  3,  5,  7, 25, 27])
        >>> pn.find_neighbor_pores(pores=[0, 1])
        array([ 2,  5,  6, 25, 26])
        >>> pn.find_neighbor_pores(pores=[0, 1], mode='union', excl_self=False)
        array([ 0,  1,  2,  5,  6, 25, 26])
        >>> pn.find_neighbor_pores(pores=[0, 2], flatten=False)
        [[1, 5, 25], [1, 3, 7, 27]]
        >>> pn.find_neighbor_pores(pores=[0, 2], mode='intersection')
        array([1])
        >>> pn.find_neighbor_pores(pores=[0, 2], mode='exclusive_or')
        array([ 3,  5,  7, 25, 27])
        """
        pores = self._parse_indices(pores)
        if sp.size(pores) == 0:
            return sp.array([], ndmin=1, dtype=int)
        if 'lil' not in self._am.keys():
            self.get_adjacency_matrix(fmt='lil')
        neighbors = topotools.find_neighbor_sites(sites=pores, logic=mode,
                                                  am=self._am['lil'],
                                                  flatten=flatten,
                                                  exclude_input=excl_self)
        return neighbors

    def find_neighbor_throats(self, pores, mode='union', flatten=True):
        r"""
        Returns a list of throats neighboring the given pore(s)

        Parameters
        ----------
        pores : array_like
            Indices of pores whose neighbors are sought

        flatten : boolean, optional
            If flatten is True (default) a 1D array of unique throat ID numbers
            is returned. If flatten is False the returned array contains arrays
            of neighboring throat ID numbers for each input pore, in the order
            they were sent.

        mode : string, optional
            Specifies which neighbors should be returned.  The options are:

            **'union'** : (default) All neighbors of the input pores

            **'intersection'** : Only neighbors shared by all input pores

            **'exclusive_or'** : Only neighbors not shared by any input
            pores

        Returns
        -------
        If ``flatten`` is ``True``, returns a 1D array of throat indices
        filtered according to the specified mode.  If ``flatten`` is ``False``,
        returns a list of lists, where each list contains the neighbors of the
        corresponding input pores.

        Notes
        -----
        If ``flatten`` is ``False``, then ``mode`` and ``excl_self`` are
        ignored.

        Examples
        --------
        >>> import openpnm as op
        >>> pn = op.network.Cubic(shape=[5, 5, 5])
        >>> pn.find_neighbor_throats(pores=[0, 1])
        array([  0,   1, 100, 101, 200, 201])
        >>> pn.find_neighbor_throats(pores=[0, 1], flatten=False)
        [[0, 100, 200], [0, 1, 101, 201]]
        """
        pores = self._parse_indices(pores)
        if sp.size(pores) == 0:
            return sp.array([], ndmin=1, dtype=int)
        if 'lil' not in self._im.keys():
            self.get_incidence_matrix(fmt='lil')
        neighbors = topotools.find_neighbor_bonds(sites=pores, logic=mode,
                                                  im=self._im['lil'],
                                                  flatten=flatten)
        return neighbors

    def _find_neighbors(self, pores, element, **kwargs):
        element = self._parse_element(element=element, single=True)
        if sp.size(pores) == 0:
            return sp.array([], ndmin=1, dtype=int)
        if element == 'pore':
            neighbors = self.find_neighbor_pores(pores=pores, **kwargs)
        else:
            neighbors = self.find_neighbor_throats(pores=pores, **kwargs)
        return neighbors

    def num_neighbors(self, pores, element='pore', flatten=False,
                      mode='union'):
        r"""
        Returns an array containing the number of neigbhoring pores or throats
        for each given input pore

        Parameters
        ----------
        pores : array_like
            Pores whose neighbors are to be counted

        flatten : boolean (optional)
            If ``False`` (default) the number of pores neighboring each input
            pore as an array the same length as ``pores``.  If ``True`` the sum
            total number of is counted.

        element : string
            Indicates whether to count number of neighboring pores or throats.
            For some complex networks, such as extracted networks, several
            throats may exist between two pores, so this query will return
            different results depending on whether 'pores' (default) or
            'throats' is specified.

        mode : string (This is ignored if ``flatten`` is False)
            The logic to apply to the returned count of pores.

            **'union'** : (Default) The sum of all neighbors connected all
            input pores.

            **'intersection'** : The number of neighboring pores that are
            shared by all input pores.

            **'exclusive_or'** : The number of neighboring pores that are
            NOT shared by any input pores.

        Returns
        -------
        If ``flatten`` is False, a 1D array with number of neighbors in each
        element, otherwise a scalar value of the number of neighbors.

        Notes
        -----
        This method literally just counts the number of elements in the array
        returned by ``find_neighbor_pores`` or ``find_neighbor_throats`` and
        uses the same logic.  Explore those methods if uncertain about the
        meaning of the ``mode`` argument here.

        See Also
        --------
        find_neighbor_pores
        find_neighbor_throats

        Examples
        --------
        >>> import openpnm as op
        >>> pn = op.network.Cubic(shape=[5, 5, 5])
        >>> pn.num_neighbors(pores=[0, 1], flatten=False)
        array([3, 4])
        >>> pn.num_neighbors(pores=[0, 2], flatten=True)
        6
        >>> pn.num_neighbors(pores=[0, 2], mode='intersection', flatten=True)
        1
        """
        pores = self._parse_indices(pores)
        # Count number of neighbors
        num = self._find_neighbors(pores, element=element, flatten=flatten,
                                   mode=mode)
        if flatten:
            num = sp.size(num)
        else:
            num = sp.array([sp.size(i) for i in num], dtype=int)
        return num

    def find_nearby_pores(self, pores, r, flatten=False, excl_self=True):
        r"""
        Find all pores within a given radial distance of the input pore(s)
        regardless of whether or not they are toplogically connected.

        Parameters
        ----------
        pores : array_like
            The list of pores for whom nearby neighbors are to be found

        r : scalar
            The maximum radius within which the search should be performed

        excl_self : bool
            Controls whether the input pores should be included in the returned
            list.  The default is True which means they are not included.

        flatten : bool
            If true returns a single list of all pores that match the criteria,
            otherwise returns an array containing a sub-array for each input
            pore, where each sub-array contains the pores that are nearby to
            each given input pore.  The default is False.

        Returns
        -------
            A list of pores which are within the given spatial distance.  If a
            list of N pores is supplied, then a an N-long list of such lists is
            returned.  The returned lists each contain the pore for which the
            neighbors were sought.

        Examples
        --------
        >>> import openpnm as op
        >>> pn = op.network.Cubic(shape=[3, 3, 3])
        >>> pn.find_nearby_pores(pores=[0, 1], r=1)
        array([array([1, 3, 9]), array([ 0,  2,  4, 10])], dtype=object)
        >>> pn.find_nearby_pores(pores=[0, 1], r=0.5)
        array([], shape=(2, 0), dtype=int64)
        >>> pn.find_nearby_pores(pores=[0, 1], r=1, flatten=True)
        array([ 2,  3,  4,  9, 10])
        """
        pores = self._parse_indices(pores)
        # Handle an empty array if given
        if sp.size(pores) == 0:
            return sp.array([], dtype=sp.int64)
        if r <= 0:
            raise Exception('Provided distances should be greater than 0')
        # Create kdTree objects
        kd = sptl.cKDTree(self['pore.coords'])
        kd_pores = sptl.cKDTree(self['pore.coords'][pores])
        # Perform search
        Pn = kd_pores.query_ball_tree(kd, r=r)
        # Sort the indices in each list
        [Pn[i].sort() for i in range(0, sp.size(pores))]
        if flatten:  # Convert list of lists to a flat nd-array
            temp = sp.concatenate((Pn))
            Pn = sp.unique(temp)
            if excl_self:  # Remove inputs if necessary
                Pn = Pn[~sp.in1d(Pn, pores)]
        else:  # Convert list of lists to an nd-array of nd-arrays
            if excl_self:  # Remove inputs if necessary
                [Pn[i].remove(pores[i]) for i in range(0, sp.size(pores))]
            temp = [sp.array(Pn[i]) for i in range(0, sp.size(pores))]
            Pn = sp.array(temp)
        if Pn.dtype == float:
            Pn = Pn.astype(sp.int64)
        return Pn

<<<<<<< HEAD
    # TODO: These all need to be done properly...somehow
    def _get_domain_area(self):
        return self._area

    def _set_domain_area(self, area):
        self._area = area

    domain_area = property(fget=_get_domain_area, fset=_set_domain_area)

    def _get_domain_len(self):
        return self._length

    def _set_domain_len(self, length):
        self._length = length

    domain_length = property(fget=_get_domain_len, fset=_set_domain_len)
=======
    def check_network_health(self):
        r"""
        This method check the network topological health by checking for:

            (1) Isolated pores
            (2) Islands or isolated clusters of pores
            (3) Duplicate throats
            (4) Bidirectional throats (ie. symmetrical adjacency matrix)
            (5) Headless throats

        Returns
        -------
        A dictionary containing the offending pores or throat numbers under
        each named key.

        It also returns a list of which pores and throats should be trimmed
        from the network to restore health.  This list is a suggestion only,
        and is based on keeping the largest cluster and trimming the others.

        Notes
        -----
        - Does not yet check for duplicate pores
        - Does not yet suggest which throats to remove
        - This is just a 'check' and does not 'fix' the problems it finds
        """

        health = HealthDict()
        health['disconnected_clusters'] = []
        health['isolated_pores'] = []
        health['trim_pores'] = []
        health['duplicate_throats'] = []
        health['bidirectional_throats'] = []
        health['headless_throats'] = []
        health['looped_throats'] = []

        # Check for headless throats
        hits = sp.where(self['throat.conns'] > self.Np - 1)[0]
        if sp.size(hits) > 0:
            health['headless_throats'] = sp.unique(hits)
            logger.warning('Health check cannot complete due to connectivity '
                           'errors. Please correct existing errors & recheck.')
            return health

        # Check for throats that loop back onto the same pore
        P12 = self['throat.conns']
        hits = sp.where(P12[:, 0] == P12[:, 1])[0]
        if sp.size(hits) > 0:
            health['looped_throats'] = hits

        # Check for individual isolated pores
        Ps = self.num_neighbors(self.pores())
        if sp.sum(Ps == 0) > 0:
            logger.warning(str(sp.sum(Ps == 0)) + ' pores have no neighbors')
            health['isolated_pores'] = sp.where(Ps == 0)[0]

        # Check for separated clusters of pores
        temp = []
        tmask = self.tomask(throats=self.throats('all'))
        Cs = topotools.find_clusters(network=self, mask=tmask)
        if sp.shape(sp.unique(Cs))[0] > 1:
            logger.warning('Isolated clusters exist in the network')
            for i in sp.unique(Cs):
                temp.append(sp.where(Cs == i)[0])
            b = sp.array([len(item) for item in temp])
            c = sp.argsort(b)[::-1]
            for i in range(0, len(c)):
                health['disconnected_clusters'].append(temp[c[i]])
                if i > 0:
                    health['trim_pores'].extend(temp[c[i]])

        # Check for duplicate throats
        am = self.create_adjacency_matrix(fmt='lil')
        mergeTs = []
        for i in range(0, self.Np):
            for j in sp.where(sp.array(am.data[i]) > 1)[0]:
                k = am.rows[i][j]
                mergeTs.extend(self.find_connecting_throat(i, k))
        # Remove duplicates
        mergeTs = [list(i) for i in set(tuple(i) for i in mergeTs)]
        health['duplicate_throats'] = mergeTs

        # Check for bidirectional throats
        adjmat = self.create_adjacency_matrix(fmt='coo')
        num_full = adjmat.sum()
        temp = sprs.triu(adjmat, k=1)
        num_upper = temp.sum()
        if num_full > num_upper:
            biTs = sp.where(self['throat.conns'][:, 0] >
                            self['throat.conns'][:, 1])[0]
            health['bidirectional_throats'] = biTs.tolist()

        return health
>>>>>>> 98411a41
<|MERGE_RESOLUTION|>--- conflicted
+++ resolved
@@ -717,24 +717,6 @@
             Pn = Pn.astype(sp.int64)
         return Pn
 
-<<<<<<< HEAD
-    # TODO: These all need to be done properly...somehow
-    def _get_domain_area(self):
-        return self._area
-
-    def _set_domain_area(self, area):
-        self._area = area
-
-    domain_area = property(fget=_get_domain_area, fset=_set_domain_area)
-
-    def _get_domain_len(self):
-        return self._length
-
-    def _set_domain_len(self, length):
-        self._length = length
-
-    domain_length = property(fget=_get_domain_len, fset=_set_domain_len)
-=======
     def check_network_health(self):
         r"""
         This method check the network topological health by checking for:
@@ -827,4 +809,20 @@
             health['bidirectional_throats'] = biTs.tolist()
 
         return health
->>>>>>> 98411a41
+
+    # TODO: These all need to be done properly...somehow
+    def _get_domain_area(self):
+        return self._area
+
+    def _set_domain_area(self, area):
+        self._area = area
+
+    domain_area = property(fget=_get_domain_area, fset=_set_domain_area)
+
+    def _get_domain_len(self):
+        return self._length
+
+    def _set_domain_len(self, length):
+        self._length = length
+
+    domain_length = property(fget=_get_domain_len, fset=_set_domain_len)