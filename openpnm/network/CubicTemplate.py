--- conflicted
+++ resolved
@@ -47,11 +47,7 @@
     <http://www.paraview.org>`_.
 
     """
-<<<<<<< HEAD
     def __init__(self, template, spacing=[1, 1, 1], **kwargs):
-=======
-    def __init__(self, template, **kwargs):
->>>>>>> ad018bea
 
         template = sp.atleast_3d(template)
         super().__init__(shape=template.shape, **kwargs)
