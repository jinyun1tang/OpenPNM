--- conflicted
+++ resolved
@@ -1153,10 +1153,6 @@
         bool
         '''
         element = prop.split('.')[0]
-<<<<<<< HEAD
-        #temp = sp.ndarray((self._count(element)),dtype='object')
-=======
->>>>>>> 0074893c
         temp = sp.ndarray((self._count(element)))
         nan_locs = sp.ndarray((self._count(element)),dtype='bool')
         nan_locs.fill(False)
