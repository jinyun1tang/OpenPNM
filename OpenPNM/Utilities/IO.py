--- conflicted
+++ resolved
@@ -976,11 +976,7 @@
         ----------
         network : OpenPNM Network Object
             The OpenPNM Network to be exported to a NetworkX object
-<<<<<<< HEAD
-    
-=======
-
->>>>>>> cf46626c
+
         phases : list of phase objects ([])
             Phases that have properties we want to write to NetworkX object
             
@@ -1009,10 +1005,6 @@
         # Attach Network properties to G
         for prop in network.props(mode=['all', 'deep']) + network.labels():
             if 'pore.' in prop:
-<<<<<<< HEAD
-                print(prop)
-=======
->>>>>>> cf46626c
                 _nx.set_node_attributes(G, prop[5:], {i: network[prop][i] for i in nodes})
             if 'throat.' in prop:
                 val = {tuple(conn): network[prop][i] for i, conn in enumerate(conns)}
