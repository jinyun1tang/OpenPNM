--- conflicted
+++ resolved
@@ -7,19 +7,11 @@
 Contents:
 
 .. toctree::
-<<<<<<< HEAD
-   :maxdepth: 3
-   
-   overview.rst
-   installation.rst
-   data_storage.rst
-=======
    :maxdepth: 4
 
    installation.rst   
    getting_started.rst
    general_usage.rst
->>>>>>> c706aab5
    network.rst
    geometry.rst
    phases.rst
